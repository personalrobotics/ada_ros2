# Copyright (c) 2024, Personal Robotics Laboratory
# License: BSD 3-Clause. See LICENSE.md file in root directory.

import os
import yaml
from ament_index_python.packages import get_package_share_directory
from moveit_configs_utils import MoveItConfigsBuilder
from moveit_configs_utils.launches import generate_demo_launch
from launch import LaunchDescription
from launch.actions import DeclareLaunchArgument, IncludeLaunchDescription, LogInfo
from launch.conditions import IfCondition
from launch.launch_description_sources import (
    PythonLaunchDescriptionSource,
    AnyLaunchDescriptionSource,
)
from launch.substitutions import (
    LaunchConfiguration,
    Command,
    PathJoinSubstitution,
    FindExecutable,
    TextSubstitution,
)

from launch_ros.actions import Node
from launch_ros.parameter_descriptions import ParameterValue
from launch_ros.substitutions import FindPackageShare

from srdfdom.srdf import SRDF

from moveit_configs_utils.launch_utils import (
    add_debuggable_node,
    DeclareBooleanLaunchArg,
)


def generate_launch_description():
    # Calibration Launch Argument
    calib_da = DeclareLaunchArgument(
        "calib",
        default_value="auto",
        description="Which calibration folder to use. Files are located in the `ada_calibrate_camera` package.",
    )
    calib = LaunchConfiguration("calib")

    # Sim Launch Argument
    sim_da = DeclareLaunchArgument(
        "sim",
        default_value="real",
        description="Which sim to use: 'mock', 'isaac', or 'real'",
    )
    sim = LaunchConfiguration("sim")

<<<<<<< HEAD
    # End-effector Tool Launch Argument
    eet_da = DeclareLaunchArgument(
        "end_effector_tool",
        default_value="fork",
        description="The end-effector tool being used: 'none', 'fork', 'articulable_fork'",
        choices=['none', 'fork', 'articulable_fork']
    )
    end_effector_tool = LaunchConfiguration("end_effector_tool")

=======
    # Use Octomap Launch Argument
    use_octomap_da = DeclareLaunchArgument(
        "use_octomap",
        default_value="true",
        description="Whether to use octomap for collision checking",
    )
    use_octomap = LaunchConfiguration("use_octomap")

    # Controllers File
>>>>>>> aed616dd
    ctrl_da = DeclareLaunchArgument(
        "controllers_file",
        default_value=[sim, "_controllers.yaml"],
        description="ROS2 Controller YAML configuration in config folder",
    )
    controllers_file = LaunchConfiguration("controllers_file")

    # Servo File
    servo_da = DeclareLaunchArgument(
        "servo_file",
        default_value=[sim, "_servo.yaml"],
        description="MoveIt Servo YAML configuration in config folder",
    )
    servo_file = LaunchConfiguration("servo_file")

    # Log Level
    log_level_da = DeclareLaunchArgument(
        "log_level",
        default_value="info",
        description="Logging level (debug, info, warn, error, fatal)",
    )
    log_level = LaunchConfiguration("log_level")

    # Copy from generate_demo_launch
    ld = LaunchDescription()
    ld.add_action(calib_da)
    ld.add_action(sim_da)
<<<<<<< HEAD
    ld.add_action(eet_da)
=======
    ld.add_action(use_octomap_da)
>>>>>>> aed616dd
    ld.add_action(ctrl_da)
    ld.add_action(servo_da)
    ld.add_action(log_level_da)

    # Get MoveIt Configs
    builder = MoveItConfigsBuilder("ada", package_name="ada_moveit")
    builder = builder.robot_description(
        mappings={'sim': sim, 'end_effector_tool': end_effector_tool}
    )
    moveit_config = builder.to_moveit_configs()

    # Launch argument for whether to use moveit servo or not
    ld.add_action(DeclareBooleanLaunchArg("use_servo", default_value=False))

    # Camera Extrinsics Calibration
    ada_calibrate_camera_package_path = get_package_share_directory(
        "ada_calibrate_camera"
    )
    ld.add_action(
        IncludeLaunchDescription(
            AnyLaunchDescriptionSource(
                os.path.join(
                    ada_calibrate_camera_package_path,
                    "launch/publish_camera_extrinsics_launch.xml",
                )
            ),
            launch_arguments={
                "log_level": log_level,
                "calibration_file_name": calib,
            }.items(),
        ),
    )

    # Launch the IMU joint state publisher
    ada_imu_package_path = get_package_share_directory("ada_imu")
    ld.add_action(
        IncludeLaunchDescription(
            PythonLaunchDescriptionSource(
                os.path.join(ada_imu_package_path, "launch/ada_imu.launch.py")
            ),
            launch_arguments={
                "sim": sim,
                "log_level": log_level,
            }.items(),
        ),
    )

    ld.add_action(
        DeclareBooleanLaunchArg(
            "db",
            default_value=False,
            description="By default, we do not start a database (it can be large)",
        )
    )
    ld.add_action(
        DeclareBooleanLaunchArg(
            "debug",
            default_value=False,
            description="By default, we are not in debug mode",
        )
    )
    ld.add_action(DeclareBooleanLaunchArg("use_rviz", default_value=True))

    # If there are virtual joints, broadcast static tf by including virtual_joints launch
    virtual_joints_launch = (
        moveit_config.package_path / "launch/static_virtual_joint_tfs.launch.py"
    )
    if virtual_joints_launch.exists():
        ld.add_action(
            IncludeLaunchDescription(
                PythonLaunchDescriptionSource(str(virtual_joints_launch)),
                launch_arguments={
                    "sim": sim,
                    "log_level": log_level,
                    "end_effector_tool": end_effector_tool,
                }.items(),
            )
        )

    # Given the published joint states, publish tf for the robot links
    ld.add_action(
        IncludeLaunchDescription(
            PythonLaunchDescriptionSource(
                str(moveit_config.package_path / "launch/rsp.launch.py")
            ),
            launch_arguments={
                "sim": sim,
                "log_level": log_level,
                "end_effector_tool": end_effector_tool,
            }.items(),
        )
    )

    # Launch the Move Group
    ld.add_action(
        IncludeLaunchDescription(
            PythonLaunchDescriptionSource(
                str(moveit_config.package_path / "launch/move_group.launch.py")
            ),
            launch_arguments={
                "sim": sim,
                "use_octomap": use_octomap,
                "log_level": log_level,
                "end_effector_tool": end_effector_tool,
            }.items(),
        )
    )

    # Run Rviz and load the default config to see the state of the move_group node
    ld.add_action(
        IncludeLaunchDescription(
            PythonLaunchDescriptionSource(
                str(moveit_config.package_path / "launch/moveit_rviz.launch.py")
            ),
            launch_arguments={
                "sim": sim,
                "log_level": log_level,
                "end_effector_tool": end_effector_tool,
            }.items(),
            condition=IfCondition(LaunchConfiguration("use_rviz")),
        )
    )

    # If database loading was enabled, start mongodb as well
    ld.add_action(
        IncludeLaunchDescription(
            PythonLaunchDescriptionSource(
                str(moveit_config.package_path / "launch/warehouse_db.launch.py")
            ),
            launch_arguments={
                "sim": sim,
                "log_level": log_level,
                "end_effector_tool": end_effector_tool,
            }.items(),
            condition=IfCondition(LaunchConfiguration("db")),
        )
    )

    # Launch MoveIt Servo
    servo_config = PathJoinSubstitution(
        [str(moveit_config.package_path), "config", servo_file]
    )
    ld.add_action(
        Node(
            package="moveit_servo",
            executable="servo_node_main",
            name="servo_node",
            parameters=[
                servo_config,
                moveit_config.robot_description,
                moveit_config.robot_description_semantic,
                moveit_config.robot_description_kinematics,  # If set, use IK instead of the inverse jacobian
            ],
            output="screen",
            arguments=["--ros-args", "--log-level", log_level],
            condition=IfCondition(LaunchConfiguration("use_servo")),
        )
    )

    robot_controllers = PathJoinSubstitution(
        [str(moveit_config.package_path), "config", controllers_file]
    )

    # Joint Controllers
    ld.add_action(
        Node(
            package="controller_manager",
            executable="ros2_control_node",
            parameters=[moveit_config.robot_description, robot_controllers],
            arguments=["--ros-args", "--log-level", log_level],
        )
    )

    ld.add_action(
        IncludeLaunchDescription(
            PythonLaunchDescriptionSource(
                str(moveit_config.package_path / "launch/spawn_controllers.launch.py")
            ),
            launch_arguments={
                "sim": sim,
                "log_level": log_level,
                "end_effector_tool": end_effector_tool,
            }.items(),
        )
    )

    return ld<|MERGE_RESOLUTION|>--- conflicted
+++ resolved
@@ -50,7 +50,6 @@
     )
     sim = LaunchConfiguration("sim")
 
-<<<<<<< HEAD
     # End-effector Tool Launch Argument
     eet_da = DeclareLaunchArgument(
         "end_effector_tool",
@@ -60,7 +59,6 @@
     )
     end_effector_tool = LaunchConfiguration("end_effector_tool")
 
-=======
     # Use Octomap Launch Argument
     use_octomap_da = DeclareLaunchArgument(
         "use_octomap",
@@ -70,7 +68,6 @@
     use_octomap = LaunchConfiguration("use_octomap")
 
     # Controllers File
->>>>>>> aed616dd
     ctrl_da = DeclareLaunchArgument(
         "controllers_file",
         default_value=[sim, "_controllers.yaml"],
@@ -98,11 +95,8 @@
     ld = LaunchDescription()
     ld.add_action(calib_da)
     ld.add_action(sim_da)
-<<<<<<< HEAD
     ld.add_action(eet_da)
-=======
     ld.add_action(use_octomap_da)
->>>>>>> aed616dd
     ld.add_action(ctrl_da)
     ld.add_action(servo_da)
     ld.add_action(log_level_da)
