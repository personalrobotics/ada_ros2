Panels:
  - Class: rviz_common/Displays
    Help Height: 160
    Name: Displays
    Property Tree Widget:
      Expanded:
        - /Global Options1
        - /Status1
        - /RobotModel1
        - /RobotModel1/Mass Properties1
        - /RobotModel1/Description Topic1
      Splitter Ratio: 0.5
    Tree Height: 467
  - Class: rviz_common/Selection
    Name: Selection
  - Class: rviz_common/Tool Properties
    Expanded:
      - /2D Goal Pose1
      - /Publish Point1
    Name: Tool Properties
    Splitter Ratio: 0.5886790156364441
  - Class: rviz_common/Views
    Expanded:
      - /Current View1
    Name: Views
    Splitter Ratio: 0.5
  - Class: rviz_common/Time
    Experimental: false
    Name: Time
    SyncMode: 0
    SyncSource: ""
Visualization Manager:
  Class: ""
  Displays:
    - Alpha: 0.5
      Cell Size: 1
      Class: rviz_default_plugins/Grid
      Color: 160; 160; 164
      Enabled: true
      Line Style:
        Line Width: 0.029999999329447746
        Value: Lines
      Name: Grid
      Normal Cell Count: 0
      Offset:
        X: 0
        Y: 0
        Z: 0
      Plane: XY
      Plane Cell Count: 10
      Reference Frame: <Fixed Frame>
      Value: true
    - Alpha: 1
      Class: rviz_default_plugins/RobotModel
      Collision Enabled: false
      Description File: ""
      Description Source: Topic
      Description Topic:
        Depth: 5
        Durability Policy: Volatile
        History Policy: Keep Last
        Reliability Policy: Reliable
        Value: /robot_description
      Enabled: true
      Links:
        All Links Enabled: true
        Expand Joint Details: false
        Expand Link Details: false
        Expand Tree: false
<<<<<<< HEAD
        AFBase:
=======
        af_link_base:
>>>>>>> 0c81299b
          Alpha: 1
          Show Axes: false
          Show Trail: false
          Value: true
<<<<<<< HEAD
        AFMotor1:
=======
        af_link_1:
>>>>>>> 0c81299b
          Alpha: 1
          Show Axes: false
          Show Trail: false
          Value: true
<<<<<<< HEAD
        AFMotorFixture1:
=======
        af_motor_fixture_link:
>>>>>>> 0c81299b
          Alpha: 1
          Show Axes: false
          Show Trail: false
          Value: true
<<<<<<< HEAD
        AFMotor2:
=======
        af_link_2:
>>>>>>> 0c81299b
          Alpha: 1
          Show Axes: false
          Show Trail: false
          Value: true
<<<<<<< HEAD
        AFFTAdapter:
          Alpha: 1
          Show Axes: false
          Show Trail: false
          Value: true
=======
        af_ft_adapter_link:
          Alpha: 1
          Show Axes: false
          Show Trail: false
>>>>>>> 0c81299b
        FT:
          Alpha: 1
          Show Axes: false
          Show Trail: false
          Value: true
        FTArmMount:
          Alpha: 1
          Show Axes: false
          Show Trail: false
          Value: true
        FTMount:
          Alpha: 1
          Show Axes: false
          Show Trail: false
          Value: true
        FTSensor:
          Alpha: 1
          Show Axes: false
          Show Trail: false
        Link Tree Style: Links in Alphabetic Order
        cameraMount:
          Alpha: 1
          Show Axes: false
          Show Trail: false
          Value: true
        camera_link:
          Alpha: 1
          Show Axes: false
          Show Trail: false
        enclosureBottom:
          Alpha: 1
          Show Axes: false
          Show Trail: false
          Value: true
        enclosureTop:
          Alpha: 1
          Show Axes: false
          Show Trail: false
          Value: true
        forkHandle:
          Alpha: 1
          Show Axes: false
          Show Trail: false
          Value: true
        forkTine:
          Alpha: 1
          Show Axes: false
          Show Trail: false
          Value: true
        forkTip:
          Alpha: 1
          Show Axes: false
          Show Trail: false
        forque:
          Alpha: 1
          Show Axes: false
          Show Trail: false
          Value: true
        frontStabilizer:
          Alpha: 1
          Show Axes: false
          Show Trail: false
          Value: true
        j2n6s200_end_effector:
          Alpha: 1
          Show Axes: false
          Show Trail: false
        j2n6s200_link_1:
          Alpha: 1
          Show Axes: false
          Show Trail: false
          Value: true
        j2n6s200_link_2:
          Alpha: 1
          Show Axes: false
          Show Trail: false
          Value: true
        j2n6s200_link_3:
          Alpha: 1
          Show Axes: false
          Show Trail: false
          Value: true
        j2n6s200_link_4:
          Alpha: 1
          Show Axes: false
          Show Trail: false
          Value: true
        j2n6s200_link_5:
          Alpha: 1
          Show Axes: false
          Show Trail: false
          Value: true
        j2n6s200_link_6:
          Alpha: 1
          Show Axes: false
          Show Trail: false
          Value: true
        j2n6s200_link_base:
          Alpha: 1
          Show Axes: false
          Show Trail: false
          Value: true
        j2n6s200_link_finger_1:
          Alpha: 1
          Show Axes: false
          Show Trail: false
          Value: true
        j2n6s200_link_finger_2:
          Alpha: 1
          Show Axes: false
          Show Trail: false
          Value: true
        j2n6s200_link_finger_tip_1:
          Alpha: 1
          Show Axes: false
          Show Trail: false
          Value: true
        j2n6s200_link_finger_tip_2:
          Alpha: 1
          Show Axes: false
          Show Trail: false
          Value: true
        nano:
          Alpha: 1
          Show Axes: false
          Show Trail: false
          Value: true
        nanoMount:
          Alpha: 1
          Show Axes: false
          Show Trail: false
          Value: true
        root:
          Alpha: 1
          Show Axes: false
          Show Trail: false
        root_tilt:
          Alpha: 1
          Show Axes: false
          Show Trail: false
        screwHeadLeft:
          Alpha: 1
          Show Axes: false
          Show Trail: false
          Value: true
        screwHeadRight:
          Alpha: 1
          Show Axes: false
          Show Trail: false
          Value: true
        uncalibrated_camera_bottom_screw_frame:
          Alpha: 1
          Show Axes: false
          Show Trail: false
        uncalibrated_camera_link:
          Alpha: 1
          Show Axes: false
          Show Trail: false
          Value: true
      Mass Properties:
        Inertia: false
        Mass: false
      Name: RobotModel
      TF Prefix: ""
      Update Interval: 0
      Value: true
      Visual Enabled: true
  Enabled: true
  Global Options:
    Background Color: 48; 48; 48
    Fixed Frame: root
    Frame Rate: 30
  Name: root
  Tools:
    - Class: rviz_default_plugins/Interact
      Hide Inactive Objects: true
    - Class: rviz_default_plugins/MoveCamera
    - Class: rviz_default_plugins/Select
    - Class: rviz_default_plugins/FocusCamera
    - Class: rviz_default_plugins/Measure
      Line color: 128; 128; 0
    - Class: rviz_default_plugins/SetInitialPose
      Covariance x: 0.25
      Covariance y: 0.25
      Covariance yaw: 0.06853891909122467
      Topic:
        Depth: 5
        Durability Policy: Volatile
        History Policy: Keep Last
        Reliability Policy: Reliable
        Value: /initialpose
    - Class: rviz_default_plugins/SetGoal
      Topic:
        Depth: 5
        Durability Policy: Volatile
        History Policy: Keep Last
        Reliability Policy: Reliable
        Value: /goal_pose
    - Class: rviz_default_plugins/PublishPoint
      Single click: true
      Topic:
        Depth: 5
        Durability Policy: Volatile
        History Policy: Keep Last
        Reliability Policy: Reliable
        Value: /clicked_point
  Transformation:
    Current:
      Class: rviz_default_plugins/TF
  Value: true
  Views:
    Current:
      Class: rviz_default_plugins/Orbit
      Distance: 4.288628578186035
      Enable Stereo Rendering:
        Stereo Eye Separation: 0.05999999865889549
        Stereo Focal Distance: 1
        Swap Stereo Eyes: false
        Value: false
      Focal Point:
        X: -0.018599599599838257
        Y: 0.008215934038162231
        Z: 0.03258311748504639
      Focal Shape Fixed Size: true
      Focal Shape Size: 0.05000000074505806
      Invert Z Axis: false
      Name: Current View
      Near Clip Distance: 0.009999999776482582
      Pitch: 0.6639063954353333
      Target Frame: <Fixed Frame>
      Value: Orbit (rviz)
      Yaw: 5.396623611450195
    Saved: ~
Window Geometry:
  Displays:
    collapsed: false
  Height: 846
  Hide Left Dock: false
  Hide Right Dock: false
  QMainWindow State: 000000ff00000000fd000000040000000000000156000002b0fc0200000008fb0000001200530065006c0065006300740069006f006e00000001e10000009b0000005c00fffffffb0000001e0054006f006f006c002000500072006f007000650072007400690065007302000001ed000001df00000185000000a3fb000000120056006900650077007300200054006f006f02000001df000002110000018500000122fb000000200054006f006f006c002000500072006f0070006500720074006900650073003203000002880000011d000002210000017afb000000100044006900730070006c006100790073010000003d000002b0000000c900fffffffb0000002000730065006c0065006300740069006f006e00200062007500660066006500720200000138000000aa0000023a00000294fb00000014005700690064006500530074006500720065006f02000000e6000000d2000003ee0000030bfb0000000c004b0069006e0065006300740200000186000001060000030c00000261000000010000010f000002b0fc0200000003fb0000001e0054006f006f006c002000500072006f00700065007200740069006500730100000041000000780000000000000000fb0000000a00560069006500770073010000003d000002b0000000a400fffffffb0000001200530065006c0065006300740069006f006e010000025a000000b200000000000000000000000200000490000000a9fc0100000001fb0000000a00560069006500770073030000004e00000080000002e10000019700000003000004b00000003efc0100000002fb0000000800540069006d00650100000000000004b0000002fb00fffffffb0000000800540069006d006501000000000000045000000000000000000000023f000002b000000004000000040000000800000008fc0000000100000002000000010000000a0054006f006f006c00730100000000ffffffff0000000000000000
  Selection:
    collapsed: false
  Time:
    collapsed: false
  Tool Properties:
    collapsed: false
  Views:
    collapsed: false
  Width: 1200
  X: 479
  Y: 97<|MERGE_RESOLUTION|>--- conflicted
+++ resolved
@@ -67,54 +67,31 @@
         Expand Joint Details: false
         Expand Link Details: false
         Expand Tree: false
-<<<<<<< HEAD
-        AFBase:
-=======
         af_link_base:
->>>>>>> 0c81299b
-          Alpha: 1
-          Show Axes: false
-          Show Trail: false
-          Value: true
-<<<<<<< HEAD
-        AFMotor1:
-=======
+          Alpha: 1
+          Show Axes: false
+          Show Trail: false
+          Value: true
         af_link_1:
->>>>>>> 0c81299b
-          Alpha: 1
-          Show Axes: false
-          Show Trail: false
-          Value: true
-<<<<<<< HEAD
-        AFMotorFixture1:
-=======
+          Alpha: 1
+          Show Axes: false
+          Show Trail: false
+          Value: true
         af_motor_fixture_link:
->>>>>>> 0c81299b
-          Alpha: 1
-          Show Axes: false
-          Show Trail: false
-          Value: true
-<<<<<<< HEAD
-        AFMotor2:
-=======
+          Alpha: 1
+          Show Axes: false
+          Show Trail: false
+          Value: true
         af_link_2:
->>>>>>> 0c81299b
-          Alpha: 1
-          Show Axes: false
-          Show Trail: false
-          Value: true
-<<<<<<< HEAD
-        AFFTAdapter:
-          Alpha: 1
-          Show Axes: false
-          Show Trail: false
-          Value: true
-=======
+          Alpha: 1
+          Show Axes: false
+          Show Trail: false
+          Value: true
         af_ft_adapter_link:
           Alpha: 1
           Show Axes: false
           Show Trail: false
->>>>>>> 0c81299b
+          Value: true
         FT:
           Alpha: 1
           Show Axes: false
